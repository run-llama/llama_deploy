import asyncio
import subprocess
import sys
from copy import deepcopy
from pathlib import Path
from unittest import mock

import pytest

from llama_deploy.apiserver.deployment import Deployment, DeploymentError, Manager
from llama_deploy.apiserver.deployment_config_parser import (
    DeploymentConfig,
)
from llama_deploy.control_plane import ControlPlaneServer
from llama_deploy.message_queues import AWSMessageQueueConfig, SimpleMessageQueue


def test_deployment_ctor(data_path: Path) -> None:
    config = DeploymentConfig.from_yaml(data_path / "git_service.yaml")
    with mock.patch("llama_deploy.apiserver.deployment.SOURCE_MANAGERS") as sm_dict:
        sm_dict["git"] = mock.MagicMock()
        d = Deployment(config=config, root_path=Path("."))

        sm_dict["git"].sync.assert_called_once()
        assert d.name == "TestDeployment"
        assert d.path.name == "TestDeployment"
        assert type(d._control_plane) is ControlPlaneServer
        assert len(d._workflow_services) == 1
        assert d.client is not None
        assert d.default_service is None


def test_deployment_ctor_missing_service_path(data_path: Path) -> None:
    config = DeploymentConfig.from_yaml(data_path / "git_service.yaml")
    config.services["test-workflow"].path = None
    with pytest.raises(
        ValueError, match="path field in service definition must be set"
    ):
        Deployment(config=config, root_path=Path("."))


def test_deployment_ctor_missing_service_port(data_path: Path) -> None:
    config = DeploymentConfig.from_yaml(data_path / "git_service.yaml")
    config.services["test-workflow"].port = None
    with pytest.raises(
        ValueError, match="port field in service definition must be set"
    ):
        Deployment(config=config, root_path=Path("."))


def test_deployment_ctor_missing_service_host(data_path: Path) -> None:
    config = DeploymentConfig.from_yaml(data_path / "git_service.yaml")
    config.services["test-workflow"].host = None
    with pytest.raises(
        ValueError, match="host field in service definition must be set"
    ):
        Deployment(config=config, root_path=Path("."))


def test_deployment_ctor_skip_default_service(data_path: Path) -> None:
    config = DeploymentConfig.from_yaml(data_path / "git_service.yaml")
    config.services["test-workflow2"] = deepcopy(config.services["test-workflow"])
    config.services["test-workflow2"].source = None

    with mock.patch("llama_deploy.apiserver.deployment.SOURCE_MANAGERS") as sm_dict:
        sm_dict["git"] = mock.MagicMock()
        d = Deployment(config=config, root_path=Path("."))
        assert len(d._workflow_services) == 1


def test_deployment___load_message_queue_default(mocked_deployment: Deployment) -> None:
    q = mocked_deployment._load_message_queue_client(None)
    assert type(q) is SimpleMessageQueue
    assert q._config.port == 8001
    assert q._config.host == "127.0.0.1"


def test_deployment___load_message_queue_not_supported(
    mocked_deployment: Deployment,
) -> None:
    mocked_config = mock.MagicMock(queue_type="does_not_exist")
    with pytest.raises(ValueError, match="Unsupported message queue:"):
        mocked_deployment._load_message_queue_client(mocked_config)


def test_deployment__load_message_queues(mocked_deployment: Deployment) -> None:
    with mock.patch("llama_deploy.apiserver.deployment.AWSMessageQueue") as m:
        mocked_config = mock.MagicMock(type="aws")
        mocked_config.model_dump.return_value = {"foo": "aws"}
        mocked_deployment._load_message_queue_client(mocked_config)
        m.assert_called_with(mocked_config)

    with mock.patch("llama_deploy.apiserver.deployment.KafkaMessageQueue") as m:
        mocked_config = mock.MagicMock(type="kafka")
        mocked_config.model_dump.return_value = {"foo": "kafka"}
        mocked_deployment._load_message_queue_client(mocked_config)
        m.assert_called_with(mocked_config)

    with mock.patch("llama_deploy.apiserver.deployment.RabbitMQMessageQueue") as m:
        mocked_config = mock.MagicMock(type="rabbitmq")
        mocked_config.model_dump.return_value = {"foo": "rabbitmq"}
        mocked_deployment._load_message_queue_client(mocked_config)
        m.assert_called_with(mocked_config)

    with mock.patch("llama_deploy.apiserver.deployment.RedisMessageQueue") as m:
        mocked_config = mock.MagicMock(type="redis")
        mocked_config.model_dump.return_value = {"foo": "redis"}
        mocked_deployment._load_message_queue_client(mocked_config)
        m.assert_called_with(mocked_config)


def test__install_dependencies(data_path: Path) -> None:
    config = DeploymentConfig.from_yaml(data_path / "python_dependencies.yaml")
    service_config = config.services["myworkflow"]
    with mock.patch("llama_deploy.apiserver.deployment.subprocess") as mocked_subp:
        # Assert the sub process cmd receives the list of dependencies
        Deployment._install_dependencies(service_config)
        mocked_subp.check_call.assert_called_with(
            [
                sys.executable,
                "-m",
                "pip",
                "install",
                "llama-index-core<1",
                "llama-index-llms-openai",
            ]
        )

        # Assert the method doesn't do anything if the list of dependencies is empty
        mocked_subp.reset_mock()
        service_config.python_dependencies = []
        Deployment._install_dependencies(service_config)
        mocked_subp.check_call.assert_not_called()


def test__set_environment_variables(data_path: Path) -> None:
    config = DeploymentConfig.from_yaml(data_path / "env_variables.yaml")
    service_config = config.services["myworkflow"]
    with mock.patch("llama_deploy.apiserver.deployment.os.environ") as mocked_osenviron:
        # Assert the sub process cmd receives the list of dependencies
        Deployment._set_environment_variables(service_config, root=data_path)
        mocked_osenviron.__setitem__.assert_has_calls(
            [
                mock.call("VAR_1", "x"),
                mock.call("VAR_2", "y"),
                mock.call("API_KEY", "123"),
            ]
        )


def test__install_dependencies_raises(data_path: Path) -> None:
    config = DeploymentConfig.from_yaml(data_path / "python_dependencies.yaml")
    service_config = config.services["myworkflow"]
    error_class = subprocess.CalledProcessError
    error = error_class(1, "cmd", output=None, stderr="There was an error")
    with mock.patch("llama_deploy.apiserver.deployment.subprocess") as mocked_subp:
        # Assert the proper exception is raised if the sub process errors out
        mocked_subp.CalledProcessError = error_class
        mocked_subp.check_call.side_effect = error
        with pytest.raises(
            DeploymentError,
            match="Unable to install service dependencies using command 'cmd': There was an error",
        ):
            Deployment._install_dependencies(service_config)


def test_manager_ctor() -> None:
    m = Manager()
    assert str(m._deployments_path) == ".deployments"
    assert len(m._deployments) == 0
    m = Manager(deployments_path=Path("foo"))
    assert str(m._deployments_path) == "foo"
    assert len(m._deployments) == 0
    assert len(m.deployment_names) == 0
    assert m.get_deployment("foo") is None
    assert m._simple_message_queue_server is None


@pytest.mark.asyncio
async def test_manager_deploy_duplicate(data_path: Path) -> None:
    config = DeploymentConfig.from_yaml(data_path / "git_service.yaml")

    m = Manager()
    m._deployments["TestDeployment"] = mock.MagicMock()

    with pytest.raises(ValueError, match="Deployment already exists: TestDeployment"):
        await m.deploy(config)


@pytest.mark.asyncio
async def test_manager_deploy_maximum_reached(data_path: Path) -> None:
    config = DeploymentConfig.from_yaml(data_path / "git_service.yaml")

    m = Manager(max_deployments=1)
    m._deployments["AnotherDeployment"] = mock.MagicMock()

    with pytest.raises(
        ValueError,
        match="Reached the maximum number of deployments, cannot schedule more",
    ):
        await m.deploy(config)


@pytest.mark.asyncio
async def test_manager_deploy(data_path: Path) -> None:
<<<<<<< HEAD
    config = DeploymentConfig.from_yaml(data_path / "git_service.yaml")
=======
    config = Config.from_yaml(data_path / "git_service.yaml")
    # Do not use SimpleMessageQueue here, to avoid starting the server
    config.message_queue = AWSMessageQueueConfig()
>>>>>>> 834378d7
    with mock.patch(
        "llama_deploy.apiserver.deployment.Deployment"
    ) as mocked_deployment:
        m = Manager()
        await m.deploy(config)
        mocked_deployment.assert_called_once()
        assert m.deployment_names == ["TestDeployment"]
        assert m.get_deployment("TestDeployment") is not None


@pytest.mark.asyncio
async def test_manager_serve_loop() -> None:
    m = Manager()
    serve_task = asyncio.create_task(m.serve())
    # Allow the serve task to start
    await asyncio.sleep(0)

    # Check that the task is still running
    assert not serve_task.done()

    # Cancel the task
    serve_task.cancel()
    await serve_task
    assert serve_task.done()
    assert serve_task.exception() is None


def test_manager_assign_control_plane_port(data_path: Path) -> None:
    m = Manager()
    config = DeploymentConfig.from_yaml(data_path / "service_ports.yaml")
    m._assign_control_plane_address(config)
    assert config.services["no-port"].port == 8002
    assert config.services["has-port"].port == 9999
    assert config.services["no-port-again"].port == 8003<|MERGE_RESOLUTION|>--- conflicted
+++ resolved
@@ -203,13 +203,10 @@
 
 @pytest.mark.asyncio
 async def test_manager_deploy(data_path: Path) -> None:
-<<<<<<< HEAD
-    config = DeploymentConfig.from_yaml(data_path / "git_service.yaml")
-=======
-    config = Config.from_yaml(data_path / "git_service.yaml")
+    config = DeploymentConfig.from_yaml(data_path / "git_service.yaml")
     # Do not use SimpleMessageQueue here, to avoid starting the server
     config.message_queue = AWSMessageQueueConfig()
->>>>>>> 834378d7
+
     with mock.patch(
         "llama_deploy.apiserver.deployment.Deployment"
     ) as mocked_deployment:
