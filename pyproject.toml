[build-system]
requires = ["poetry-core"]
build-backend = "poetry.core.masonry.api"

[tool.poetry]
name = "llama-deploy"
<<<<<<< HEAD
version = "0.1.0b20"
=======
version = "0.1.0b22"
>>>>>>> 72261117
description = ""
authors = ["Logan Markewich <logan.markewich@live.com>", "Andrei Fajardo <andrei@runllama.ai>"]
maintainers = [
  "Logan Markewich <logan@llamaindex.ai>",
  "Andrei Fajardo <andrei@runllama.ai>",
  "Jerry Liu <jerry@llamaindex.ai>"
]
readme = "README.md"

[tool.poetry.dependencies]
python = ">=3.8.1,<4.0"
fastapi = "^0.109.1"
llama-index-core = "^0.11.0"
pytest-asyncio = "^0.23.7"
textual = "^0.70.0"
aio-pika = {version = "^9.4.2", optional = true}
redis = {version = "^5.0.7", optional = true}
uvicorn = "^0.30.1"
pytest-mock = "^3.14.0"
aiokafka = {version = "^0.11.0", optional = true}
kafka-python-ng = {version = "^2.2.2", optional = true}
pydantic-settings = ">=2.0,<3.0"

[tool.poetry.extras]
kafka = ["aiokafka", "kafka-python-ng"]
rabbitmq = ["aio-pika"]
redis = ["redis"]

[tool.poetry.group.dev.dependencies]
pytest = "^8.2.2"
ruff = "^0.4.7"
mypy = "^1.10.0"
aio-pika = "^9.4.2"
redis = "^5.0.7"
pytest-cov = "^5.0.0"
coverage = "^7.6.0"
aiokafka = "^0.11.0"
kafka-python-ng = "^2.2.2"

[tool.poetry.scripts]
llama_deploy = 'llama_deploy.cli.command_line:main'<|MERGE_RESOLUTION|>--- conflicted
+++ resolved
@@ -4,11 +4,7 @@
 
 [tool.poetry]
 name = "llama-deploy"
-<<<<<<< HEAD
 version = "0.1.0b20"
-=======
-version = "0.1.0b22"
->>>>>>> 72261117
 description = ""
 authors = ["Logan Markewich <logan.markewich@live.com>", "Andrei Fajardo <andrei@runllama.ai>"]
 maintainers = [
@@ -23,7 +19,6 @@
 fastapi = "^0.109.1"
 llama-index-core = "^0.11.0"
 pytest-asyncio = "^0.23.7"
-textual = "^0.70.0"
 aio-pika = {version = "^9.4.2", optional = true}
 redis = {version = "^5.0.7", optional = true}
 uvicorn = "^0.30.1"
@@ -46,7 +41,4 @@
 pytest-cov = "^5.0.0"
 coverage = "^7.6.0"
 aiokafka = "^0.11.0"
-kafka-python-ng = "^2.2.2"
-
-[tool.poetry.scripts]
-llama_deploy = 'llama_deploy.cli.command_line:main'+kafka-python-ng = "^2.2.2"