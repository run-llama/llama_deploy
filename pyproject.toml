--- conflicted
+++ resolved
@@ -15,19 +15,10 @@
 readme = "README.md"
 
 [tool.poetry.dependencies]
-<<<<<<< HEAD
-python = ">=3.11,<4.0"
+python = ">=3.9,<4.0"
 fastapi = ">=0.109.1"
 llama-index-core = "^0.11.10"
-pytest-asyncio = "^0.23.7"
-aio-pika = {version = "^9.4.2", optional = true}
-redis = {version = "^5.0.7", optional = true}
-=======
-python = ">=3.9,<4.0"
-fastapi = ">=0.109.1"
-llama-index-core = "^0.11.0"
 pydantic-settings = ">=2.0,<3.0"
->>>>>>> e37fc0ef
 uvicorn = ">=0.12.0"
 aiobotocore = {version = "^2.14.0", optional = true}
 aiokafka = {version = "^0.11.0", optional = true}
