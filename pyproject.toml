[build-system]
requires = ["poetry-core"]
build-backend = "poetry.core.masonry.api"

[tool.codespell]
ignore-words-list = "LITS"
skip = "poetry.lock,./examples,*/algolia.js,docs/poetry.lock"

[tool.coverage.run]
omit = [
  "__main__.py",
  "tests/*",
  # deprecated classes
  "llama_deploy/client/async_client.py",
  "llama_deploy/client/sync_client.py"
]

[tool.poetry]
name = "llama-deploy"
version = "0.2.4"
description = ""
authors = [
  "Logan Markewich <logan.markewich@live.com>",
  "Andrei Fajardo <andrei@runllama.ai>"
]
maintainers = [
  "Logan Markewich <logan@llamaindex.ai>",
  "Andrei Fajardo <andrei@runllama.ai>",
  "Jerry Liu <jerry@llamaindex.ai>"
]
readme = "README.md"

[tool.poetry.dependencies]
python = ">=3.10,<4.0"
fastapi = ">=0.109.1"
llama-index-core = "^0.11.17"
pydantic-settings = ">=2.0,<3.0"
PyYAML = ">6"
uvicorn = ">=0.12.0"
aiobotocore = {version = "^2.14.0", optional = true}
aiokafka = {version = "^0.11.0", optional = true}
aio-pika = {version = "^9.4.2", optional = true}
kafka-python-ng = {version = "^2.2.2", optional = true}
redis = {version = "^5.0.7", optional = true}
<<<<<<< HEAD
solace-pubsubplus = {version = "^1.8.0", optional = true}
types-aiobotocore = {version = "^2.14.0", optional = true, extras = ["sqs", "sns"]}
=======
types-aiobotocore = {version = "^2.14.0", optional = true, extras = [
  "sqs",
  "sns"
]}
>>>>>>> 4449d9f4
gitpython = "^3.1.43"
python-multipart = "^0.0.10"
typing_extensions = "^4.0.0"
asgiref = "^3.8.1"

[tool.poetry.extras]
kafka = ["aiokafka", "kafka-python-ng"]
rabbitmq = ["aio-pika"]
redis = ["redis"]
awssqs = ["aiobotocore", "types-aiobotocore"]
solace-pubsubplus = ["solace-pubsubplus"]

[tool.poetry.group.dev.dependencies]
pytest = "^8.2.2"
pytest-asyncio = "^0.23.7"
pytest-mock = "^3.14.0"
exceptiongroup = "^1.2.0"
ruff = "^0.4.7"
mypy = "^1.10.0"
aio-pika = "^9.4.2"
redis = "^5.0.7"
solace-pubsubplus = "^1.8.0"
pytest-cov = "^5.0.0"
coverage = "^7.6.0"
aiokafka = "^0.11.0"
kafka-python-ng = "^2.2.2"
aiobotocore = "^2.14.0"
python-dotenv = "^1.0.1"
types-aiobotocore = {version = "^2.14.0", extras = ["sqs", "sns"]}

[tool.poetry.scripts]
llamactl = "llama_deploy.cli.__main__:main"

[tool.pytest.ini_options]
markers = ["e2e: marks end-to-end tests (deselect with '-m \"not e2e\"')"]<|MERGE_RESOLUTION|>--- conflicted
+++ resolved
@@ -42,15 +42,11 @@
 aio-pika = {version = "^9.4.2", optional = true}
 kafka-python-ng = {version = "^2.2.2", optional = true}
 redis = {version = "^5.0.7", optional = true}
-<<<<<<< HEAD
 solace-pubsubplus = {version = "^1.8.0", optional = true}
-types-aiobotocore = {version = "^2.14.0", optional = true, extras = ["sqs", "sns"]}
-=======
 types-aiobotocore = {version = "^2.14.0", optional = true, extras = [
   "sqs",
   "sns"
 ]}
->>>>>>> 4449d9f4
 gitpython = "^3.1.43"
 python-multipart = "^0.0.10"
 typing_extensions = "^4.0.0"
