--- conflicted
+++ resolved
@@ -14,11 +14,7 @@
     SimpleMessageQueueConfig,
     SimpleRemoteClientMessageQueue,
 )
-<<<<<<< HEAD
-from llama_deploy.message_queues.aws import AWSMessageQueue, AWSMessageQueueConfig
 from llama_deploy.message_queues.solace.solace import SolaceMessageQueue, SolaceMessageQueueConfig
-=======
->>>>>>> 4449d9f4
 
 __all__ = [
     "AbstractMessageQueue",
