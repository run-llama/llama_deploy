--- conflicted
+++ resolved
@@ -2,20 +2,12 @@
 import json
 import uuid
 from logging import getLogger
-from typing import AsyncGenerator, Dict, List, Optional
+from typing import AsyncGenerator, Any, Dict, List, Optional
 
 import uvicorn
 from fastapi import FastAPI, HTTPException
 from fastapi.middleware.cors import CORSMiddleware
 from fastapi.responses import StreamingResponse
-<<<<<<< HEAD
-=======
-from logging import getLogger
-from pydantic_settings import BaseSettings, SettingsConfigDict
-from typing import AsyncGenerator, Any, Dict, List, Optional
-
-from llama_index.core.storage.kvstore.types import BaseKVStore
->>>>>>> 36adfa3e
 from llama_index.core.storage.kvstore import SimpleKVStore
 from llama_index.core.storage.kvstore.types import BaseKVStore
 from pydantic_settings import BaseSettings, SettingsConfigDict
