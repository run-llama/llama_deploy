import asyncio
import signal
import sys
from typing import Any, Callable, List, Optional

import httpx
from llama_index.core.workflow import Workflow
from pydantic_settings import BaseSettings

from llama_deploy.control_plane.server import ControlPlaneConfig, ControlPlaneServer
from llama_deploy.deploy.network_workflow import NetworkServiceManager
from llama_deploy.message_queues import (
    AWSMessageQueue,
    AWSMessageQueueConfig,
    BaseMessageQueue,
    KafkaMessageQueue,
    KafkaMessageQueueConfig,
    RabbitMQMessageQueue,
    RabbitMQMessageQueueConfig,
    RedisMessageQueue,
    RedisMessageQueueConfig,
    SimpleMessageQueue,
    SimpleMessageQueueConfig,
<<<<<<< HEAD
    AWSMessageQueue,
    AWSMessageQueueConfig,
    SolaceMessageQueue,
    SolaceMessageQueueConfig,
=======
>>>>>>> 4449d9f4
)
from llama_deploy.message_queues.simple import SimpleRemoteClientMessageQueue
from llama_deploy.orchestrators.simple import (
    SimpleOrchestrator,
    SimpleOrchestratorConfig,
)
from llama_deploy.services.workflow import WorkflowService, WorkflowServiceConfig

DEFAULT_TIMEOUT = 120.0


async def _deploy_local_message_queue(config: SimpleMessageQueueConfig) -> asyncio.Task:
    queue = SimpleMessageQueue(**config.model_dump())
    task = asyncio.create_task(queue.launch_server())

    # let message queue boot up
    await asyncio.sleep(2)

    return task


def _get_message_queue_config(config_dict: dict) -> BaseSettings:
    key = next(iter(config_dict.keys()))
    if key == SimpleMessageQueueConfig.__name__:
        return SimpleMessageQueueConfig(**config_dict[key])
    elif key == SimpleRemoteClientMessageQueue.__name__:
        return SimpleMessageQueueConfig(**config_dict[key])
    elif key == AWSMessageQueueConfig.__name__:
        return AWSMessageQueueConfig(**config_dict[key])
    elif key == KafkaMessageQueueConfig.__name__:
        return KafkaMessageQueueConfig(**config_dict[key])
    elif key == RabbitMQMessageQueueConfig.__name__:
        return RabbitMQMessageQueueConfig(**config_dict[key])
    elif key == RedisMessageQueueConfig.__name__:
        return RedisMessageQueueConfig(**config_dict[key])
    elif key == SolaceMessageQueueConfig.__name__:
        return SolaceMessageQueueConfig(**config_dict[key])
    else:
        raise ValueError(f"Unknown message queue: {key}")


def _get_message_queue_client(config: BaseSettings) -> BaseMessageQueue:
    if isinstance(config, SimpleMessageQueueConfig):
        queue = SimpleMessageQueue(**config.model_dump())
        return queue.client
    elif isinstance(config, AWSMessageQueueConfig):
        return AWSMessageQueue(**config.model_dump())
    elif isinstance(config, KafkaMessageQueueConfig):
        return KafkaMessageQueue(config)  # type: ignore
    elif isinstance(config, RabbitMQMessageQueueConfig):
        return RabbitMQMessageQueue(
            **config.model_dump(),
        )
    elif isinstance(config, RedisMessageQueueConfig):
        return RedisMessageQueue(
            **config.model_dump(),
        )
    elif isinstance(config, SolaceMessageQueueConfig):
        return SolaceMessageQueue(
            **config.model_dump(),
        )
    else:
        raise ValueError(f"Invalid message queue config: {config}")


def _get_shutdown_handler(tasks: List[asyncio.Task]) -> Callable:
    def signal_handler(sig: Any, frame: Any) -> None:
        print("\nShutting down.")
        for task in tasks:
            task.cancel()
        sys.exit(0)

    return signal_handler


async def deploy_core(
    control_plane_config: Optional[ControlPlaneConfig] = None,
    message_queue_config: Optional[BaseSettings] = None,
    orchestrator_config: Optional[SimpleOrchestratorConfig] = None,
    disable_message_queue: bool = False,
    disable_control_plane: bool = False,
) -> None:
    """
    Deploy the core components of the llama_deploy system.

    This function sets up and launches the message queue, control plane, and orchestrator.
    It handles the initialization and connection of these core components.

    Args:
        control_plane_config (Optional[ControlPlaneConfig]): Configuration for the control plane.
        message_queue_config (Optional[BaseSettings]): Configuration for the message queue. Defaults to a local SimpleMessageQueue.
        orchestrator_config (Optional[SimpleOrchestratorConfig]): Configuration for the orchestrator.
            If not provided, a default SimpleOrchestratorConfig will be used.
        disable_message_queue (bool): Whether to disable deploying the message queue. Defaults to False.
        disable_control_plane (bool): Whether to disable deploying the control plane. Defaults to False.

    Raises:
        ValueError: If an unknown message queue type is specified in the config.
        Exception: If any of the launched tasks encounter an error.
    """
    control_plane_config = control_plane_config or ControlPlaneConfig()
    message_queue_config = message_queue_config or SimpleMessageQueueConfig()
    orchestrator_config = orchestrator_config or SimpleOrchestratorConfig()

    message_queue_client = _get_message_queue_client(message_queue_config)

    control_plane = ControlPlaneServer(
        message_queue_client,
        SimpleOrchestrator(**orchestrator_config.model_dump()),
        config=control_plane_config,
    )

    if (
        isinstance(message_queue_config, SimpleMessageQueueConfig)
        and not disable_message_queue
    ):
        message_queue_task = await _deploy_local_message_queue(message_queue_config)
    elif (
        isinstance(message_queue_config, SimpleMessageQueueConfig)
        and disable_message_queue
    ):
        # create a dummy task to keep the event loop running
        message_queue_task = asyncio.create_task(asyncio.sleep(0))
    else:
        message_queue_task = asyncio.create_task(asyncio.sleep(0))

    if not disable_control_plane:
        control_plane_task = asyncio.create_task(control_plane.launch_server())

        # let services spin up
        await asyncio.sleep(1)

        # register the control plane as a consumer
        control_plane_consumer_fn = await control_plane.register_to_message_queue()

        consumer_task = asyncio.create_task(control_plane_consumer_fn())
    else:
        # create a dummy task to keep the event loop running
        control_plane_task = asyncio.create_task(asyncio.sleep(0))
        consumer_task = asyncio.create_task(asyncio.sleep(0))

    # let things sync up
    await asyncio.sleep(1)

    # let things run
    all_tasks = [control_plane_task, consumer_task, message_queue_task]

    shutdown_handler = _get_shutdown_handler(all_tasks)
    loop = asyncio.get_event_loop()
    while loop.is_running():
        await asyncio.sleep(0.1)
        signal.signal(signal.SIGINT, shutdown_handler)

        for task in all_tasks:
            if task.done() and task.exception():  # type: ignore
                raise task.exception()  # type: ignore


async def deploy_workflow(
    workflow: Workflow,
    workflow_config: WorkflowServiceConfig,
    control_plane_config: Optional[ControlPlaneConfig] = None,
) -> None:
    """
    Deploy a workflow as a service within the llama_deploy system.

    This function sets up a workflow as a service, connects it to the message queue,
    and registers it with the control plane.

    Args:
        workflow (Workflow): The workflow to be deployed as a service.
        workflow_config (WorkflowServiceConfig): Configuration for the workflow service.
        control_plane_config (Optional[ControlPlaneConfig]): Configuration for the control plane.

    Raises:
        httpx.HTTPError: If there's an error communicating with the control plane.
        ValueError: If an invalid message queue config is encountered.
        Exception: If any of the launched tasks encounter an error.
    """
    control_plane_config = control_plane_config or ControlPlaneConfig()
    control_plane_url = control_plane_config.url

    async with httpx.AsyncClient() as client:
        response = await client.get(f"{control_plane_url}/queue_config")
        queue_config_dict = response.json()

    message_queue_config = _get_message_queue_config(queue_config_dict)
    message_queue_client = _get_message_queue_client(message_queue_config)

    # override the service manager, while maintaining dict of existing services
    workflow._service_manager = NetworkServiceManager(
        control_plane_config, workflow._service_manager._services
    )

    service = WorkflowService(
        workflow=workflow,
        message_queue=message_queue_client,
        **workflow_config.model_dump(),
    )

    service_task = asyncio.create_task(service.launch_server())

    # let service spin up
    await asyncio.sleep(1)

    # register to control plane
    control_plane_url = (
        f"http://{control_plane_config.host}:{control_plane_config.port}"
    )
    await service.register_to_control_plane(control_plane_url)

    # register to message queue
    consumer_fn = await service.register_to_message_queue()

    # create consumer task
    consumer_task = asyncio.create_task(consumer_fn())

    # let things sync up
    await asyncio.sleep(1)

    all_tasks = [consumer_task, service_task]

    shutdown_handler = _get_shutdown_handler(all_tasks)
    loop = asyncio.get_event_loop()
    while loop.is_running():
        await asyncio.sleep(0.1)
        signal.signal(signal.SIGINT, shutdown_handler)

        for task in all_tasks:
            if task.done() and task.exception():  # type: ignore
                raise task.exception()  # type: ignore<|MERGE_RESOLUTION|>--- conflicted
+++ resolved
@@ -21,13 +21,8 @@
     RedisMessageQueueConfig,
     SimpleMessageQueue,
     SimpleMessageQueueConfig,
-<<<<<<< HEAD
-    AWSMessageQueue,
-    AWSMessageQueueConfig,
     SolaceMessageQueue,
     SolaceMessageQueueConfig,
-=======
->>>>>>> 4449d9f4
 )
 from llama_deploy.message_queues.simple import SimpleRemoteClientMessageQueue
 from llama_deploy.orchestrators.simple import (
