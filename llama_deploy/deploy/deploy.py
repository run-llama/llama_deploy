import asyncio

import httpx
from llama_index.core.workflow import Workflow
from pydantic_settings import BaseSettings

from llama_deploy.control_plane.server import ControlPlaneConfig, ControlPlaneServer
from llama_deploy.deploy.network_workflow import NetworkServiceManager
from llama_deploy.message_queues import (
    AbstractMessageQueue,
    AWSMessageQueue,
    AWSMessageQueueConfig,
    KafkaMessageQueue,
    KafkaMessageQueueConfig,
    RabbitMQMessageQueue,
    RabbitMQMessageQueueConfig,
    RedisMessageQueue,
    RedisMessageQueueConfig,
    SimpleMessageQueueConfig,
<<<<<<< HEAD
=======
    SimpleMessageQueueServer,
>>>>>>> 71a2df9c
    SolaceMessageQueue,
    SolaceMessageQueueConfig,
)
from llama_deploy.message_queues.simple import SimpleMessageQueue
from llama_deploy.orchestrators.simple import (
    SimpleOrchestrator,
    SimpleOrchestratorConfig,
)
from llama_deploy.services.workflow import WorkflowService, WorkflowServiceConfig

DEFAULT_TIMEOUT = 120.0


def _get_message_queue_config(config_dict: dict) -> BaseSettings:
    key = next(iter(config_dict.keys()))
    if key == SimpleMessageQueueConfig.__name__:
        return SimpleMessageQueueConfig(**config_dict[key])
    elif key == AWSMessageQueueConfig.__name__:
        return AWSMessageQueueConfig(**config_dict[key])
    elif key == KafkaMessageQueueConfig.__name__:
        return KafkaMessageQueueConfig(**config_dict[key])
    elif key == RabbitMQMessageQueueConfig.__name__:
        return RabbitMQMessageQueueConfig(**config_dict[key])
    elif key == RedisMessageQueueConfig.__name__:
        return RedisMessageQueueConfig(**config_dict[key])
    elif key == SolaceMessageQueueConfig.__name__:
        return SolaceMessageQueueConfig(**config_dict[key])
    else:
        raise ValueError(f"Unknown message queue: {key}")


def _get_message_queue_client(config: BaseSettings) -> AbstractMessageQueue:
    if isinstance(config, SimpleMessageQueueConfig):
        return SimpleMessageQueue(config)
    elif isinstance(config, AWSMessageQueueConfig):
        return AWSMessageQueue(config)
    elif isinstance(config, KafkaMessageQueueConfig):
        return KafkaMessageQueue(config)
    elif isinstance(config, RabbitMQMessageQueueConfig):
        return RabbitMQMessageQueue(config)
    elif isinstance(config, RedisMessageQueueConfig):
<<<<<<< HEAD
        return RedisMessageQueue(
            **config.model_dump(),
        )
    elif isinstance(config, SolaceMessageQueueConfig):
        return SolaceMessageQueue(
            **config.model_dump(),
        )
=======
        return RedisMessageQueue(config)
    elif isinstance(config, SolaceMessageQueueConfig):
        return SolaceMessageQueue(config)
>>>>>>> 71a2df9c
    else:
        raise ValueError(f"Invalid message queue config: {config}")


async def deploy_core(
    control_plane_config: ControlPlaneConfig | None = None,
    message_queue_config: BaseSettings | None = None,
    orchestrator_config: SimpleOrchestratorConfig | None = None,
    disable_message_queue: bool = False,
    disable_control_plane: bool = False,
) -> None:
    """
    Deploy the core components of the llama_deploy system.

    This function sets up and launches the message queue, control plane, and orchestrator.
    It handles the initialization and connection of these core components.

    Args:
        control_plane_config (Optional[ControlPlaneConfig]): Configuration for the control plane.
        message_queue_config (Optional[BaseSettings]): Configuration for the message queue. Defaults to a local SimpleMessageQueue.
        orchestrator_config (Optional[SimpleOrchestratorConfig]): Configuration for the orchestrator.
            If not provided, a default SimpleOrchestratorConfig will be used.
        disable_message_queue (bool): Whether to disable deploying the message queue. Defaults to False.
        disable_control_plane (bool): Whether to disable deploying the control plane. Defaults to False.

    Raises:
        ValueError: If an unknown message queue type is specified in the config.
        Exception: If any of the launched tasks encounter an error.
    """
    control_plane_config = control_plane_config or ControlPlaneConfig()
    message_queue_config = message_queue_config or SimpleMessageQueueConfig()
    orchestrator_config = orchestrator_config or SimpleOrchestratorConfig()

    tasks = []

    message_queue_client = _get_message_queue_client(message_queue_config)
    # If needed, start the SimpleMessageQueueServer
    if (
        isinstance(message_queue_config, SimpleMessageQueueConfig)
        and not disable_message_queue
    ):
        queue = SimpleMessageQueueServer(message_queue_config)
        tasks.append(asyncio.create_task(queue.launch_server()))
        # let message queue boot up
        await asyncio.sleep(2)

    if not disable_control_plane:
        control_plane = ControlPlaneServer(
            message_queue_client,
            SimpleOrchestrator(**orchestrator_config.model_dump()),
            config=control_plane_config,
        )
        tasks.append(asyncio.create_task(control_plane.launch_server()))
        # let service spin up
        await asyncio.sleep(2)
        # register the control plane as a consumer
        control_plane_consumer_fn = await control_plane.register_to_message_queue()
        tasks.append(asyncio.create_task(control_plane_consumer_fn()))

    # let things run
    try:
        await asyncio.gather(*tasks)
    except (Exception, asyncio.CancelledError):
        await message_queue_client.cleanup()
        for task in tasks:
            if not task.done():
                task.cancel()

        await asyncio.gather(*tasks, return_exceptions=True)


async def deploy_workflow(
    workflow: Workflow,
    workflow_config: WorkflowServiceConfig,
    control_plane_config: ControlPlaneConfig | None = None,
) -> None:
    """
    Deploy a workflow as a service within the llama_deploy system.

    This function sets up a workflow as a service, connects it to the message queue,
    and registers it with the control plane.

    Args:
        workflow (Workflow): The workflow to be deployed as a service.
        workflow_config (WorkflowServiceConfig): Configuration for the workflow service.
        control_plane_config (Optional[ControlPlaneConfig]): Configuration for the control plane.

    Raises:
        httpx.HTTPError: If there's an error communicating with the control plane.
        ValueError: If an invalid message queue config is encountered.
        Exception: If any of the launched tasks encounter an error.
    """
    control_plane_config = control_plane_config or ControlPlaneConfig()
    control_plane_url = control_plane_config.url

    async with httpx.AsyncClient() as client:
        response = await client.get(f"{control_plane_url}/queue_config")
        queue_config_dict = response.json()

    message_queue_config = _get_message_queue_config(queue_config_dict)
    message_queue_client = _get_message_queue_client(message_queue_config)

    # override the service manager, while maintaining dict of existing services
    workflow._service_manager = NetworkServiceManager(
        workflow._service_manager._services
    )

    service = WorkflowService(
        workflow=workflow,
        message_queue=message_queue_client,
        config=workflow_config,
    )

    service_task = asyncio.create_task(service.launch_server())

    # let service spin up
    await asyncio.sleep(1)

    # register to control plane
    await service.register_to_control_plane(control_plane_url)

    # register to message queue
    consumer_fn = await service.register_to_message_queue()

    # create consumer task
    consumer_task = asyncio.create_task(consumer_fn())

    # let things sync up
    await asyncio.sleep(1)

    try:
        # Propagate the exception if any of the tasks exited with an error
        await asyncio.gather(service_task, consumer_task, return_exceptions=True)
    except asyncio.CancelledError:
        consumer_task.cancel()
        service_task.cancel()

        await asyncio.gather(service_task, consumer_task)<|MERGE_RESOLUTION|>--- conflicted
+++ resolved
@@ -17,10 +17,7 @@
     RedisMessageQueue,
     RedisMessageQueueConfig,
     SimpleMessageQueueConfig,
-<<<<<<< HEAD
-=======
     SimpleMessageQueueServer,
->>>>>>> 71a2df9c
     SolaceMessageQueue,
     SolaceMessageQueueConfig,
 )
@@ -62,19 +59,9 @@
     elif isinstance(config, RabbitMQMessageQueueConfig):
         return RabbitMQMessageQueue(config)
     elif isinstance(config, RedisMessageQueueConfig):
-<<<<<<< HEAD
-        return RedisMessageQueue(
-            **config.model_dump(),
-        )
-    elif isinstance(config, SolaceMessageQueueConfig):
-        return SolaceMessageQueue(
-            **config.model_dump(),
-        )
-=======
         return RedisMessageQueue(config)
     elif isinstance(config, SolaceMessageQueueConfig):
         return SolaceMessageQueue(config)
->>>>>>> 71a2df9c
     else:
         raise ValueError(f"Invalid message queue config: {config}")
 
